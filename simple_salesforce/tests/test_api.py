"""Tests for api.py"""

import re
from datetime import datetime

from collections import OrderedDict

try:
    # Python 2.6
    import unittest2 as unittest
except ImportError:
    import unittest

import responses

try:
    # Python 2.6/2.7
    import httplib as http
    from mock import patch
except ImportError:
    # Python 3
    import http.client as http
    from unittest.mock import patch

import requests

from simple_salesforce import tests
from simple_salesforce.api import (
    Salesforce,
    SFType,
    Usage,
    PerAppUsage
)



def _create_sf_type(
    object_name='Case',
    session_id='5',
    sf_instance='my.salesforce.com'
):
    """Creates SFType instances"""
    return SFType(
        object_name=object_name,
        session_id=session_id,
        sf_instance=sf_instance,
        session=requests.Session()
    )


class TestSFType(unittest.TestCase):
    """Tests for the SFType instance"""
    def setUp(self):
        request_patcher = patch('simple_salesforce.api.requests')
        self.mockrequest = request_patcher.start()
        self.addCleanup(request_patcher.stop)

    @responses.activate
    def test_metadata_with_additional_request_headers(self):
        """Ensure custom headers are used for metadata requests"""
        responses.add(
            responses.GET,
            re.compile(r'^https://.*$'),
            body='{}',
            status=http.OK
        )

        sf_type = _create_sf_type()
        result = sf_type.metadata(
            headers={'Sforce-Auto-Assign': 'FALSE'}
        )

        request_headers = responses.calls[0].request.headers
        additional_request_header = request_headers['Sforce-Auto-Assign']
        self.assertEqual(additional_request_header, 'FALSE')
        self.assertEqual(result, {})

    @responses.activate
    def test_metadata_without_additional_request_headers(self):
        """Ensure metadata requests without additional headers"""
        responses.add(
            responses.GET,
            re.compile(r'^https://.*$'),
            body='{}',
            status=http.OK
        )

        sf_type = _create_sf_type()

        self.assertEqual(sf_type.metadata(), {})

    @responses.activate
    def test_describe_with_additional_request_headers(self):
        """Ensure custom headers are used for describe requests"""
        responses.add(
            responses.GET,
            re.compile(r'^https://.*/Case/describe$'),
            body='{}',
            status=http.OK
        )

        sf_type = _create_sf_type()
        result = sf_type.describe(
            headers={'Sforce-Auto-Assign': 'FALSE'}
        )

        request_headers = responses.calls[0].request.headers
        additional_request_header = request_headers['Sforce-Auto-Assign']
        self.assertEqual(additional_request_header, 'FALSE')
        self.assertEqual(result, {})

    @responses.activate
    def test_describe_without_additional_request_headers(self):
        """Ensure describe requests without additional headers"""
        responses.add(
            responses.GET,
            re.compile(r'^https://.*/Case/describe$'),
            body='{}',
            status=http.OK
        )

        sf_type = _create_sf_type()

        self.assertEqual(sf_type.describe(), {})

    @responses.activate
    def test_describe_layout_with_additional_request_headers(self):
        """Ensure custom headers are used for describe_layout requests"""
        responses.add(
            responses.GET,
            re.compile(r'^https://.*/Case/describe/layouts/444$'),
            body='{}',
            status=http.OK
        )

        sf_type = _create_sf_type()
        result = sf_type.describe_layout(
            record_id='444',
            headers={'Sforce-Auto-Assign': 'FALSE'}
        )

        request_headers = responses.calls[0].request.headers
        additional_request_header = request_headers['Sforce-Auto-Assign']
        self.assertEqual(additional_request_header, 'FALSE')
        self.assertEqual(result, {})

    @responses.activate
    def test_describe_layout_without_additional_request_headers(self):
        """Ensure describe_layout requests without additional headers"""
        responses.add(
            responses.GET,
            re.compile(r'^https://.*/Case/describe/layouts/444$'),
            body='{}',
            status=http.OK
        )

        sf_type = _create_sf_type()

        self.assertEqual(sf_type.describe_layout(record_id='444'), {})

    @responses.activate
    def test_get_with_additional_request_headers(self):
        """Ensure custom headers are used for get requests"""
        responses.add(
            responses.GET,
            re.compile(r'^https://.*/Case/444$'),
            body='{}',
            status=http.OK
        )

        sf_type = _create_sf_type()
        result = sf_type.get(
            record_id='444',
            headers={'Sforce-Auto-Assign': 'FALSE'}
        )

        request_headers = responses.calls[0].request.headers
        additional_request_header = request_headers['Sforce-Auto-Assign']
        self.assertEqual(additional_request_header, 'FALSE')
        self.assertEqual(result, {})

    @responses.activate
    def test_get_without_additional_request_headers(self):
        """Ensure get requests without additional headers"""
        responses.add(
            responses.GET,
            re.compile(r'^https://.*/Case/444$'),
            body='{}',
            status=http.OK
        )

        sf_type = _create_sf_type()

        self.assertEqual(sf_type.get(record_id='444'), {})

    @responses.activate
    def test_get_by_custom_id_with_additional_request_headers(self):
        """Ensure custom headers are used for get_by_custom_id requests"""
        responses.add(
            responses.GET,
            re.compile(r'^https://.*/Case/some-field/444$'),
            body='{}',
            status=http.OK
        )

        sf_type = _create_sf_type()
        result = sf_type.get_by_custom_id(
            custom_id_field='some-field',
            custom_id='444',
            headers={'Sforce-Auto-Assign': 'FALSE'}
        )

        request_headers = responses.calls[0].request.headers
        additional_request_header = request_headers['Sforce-Auto-Assign']
        self.assertEqual(additional_request_header, 'FALSE')
        self.assertEqual(result, {})

    @responses.activate
    def test_get_by_custom_id_without_additional_request_headers(self):
        """Ensure get_by_custom_id requests without additional headers"""
        responses.add(
            responses.GET,
            re.compile(r'^https://.*/Case/some-field/444$'),
            body='{}',
            status=http.OK
        )

        sf_type = _create_sf_type()
        result = sf_type.get_by_custom_id(
            custom_id_field='some-field',
            custom_id='444'
        )

        self.assertEqual(result, {})

    @responses.activate
    def test_create_with_additional_request_headers(self):
        """Ensure custom headers are used for create requests"""
        responses.add(
            responses.POST,
            re.compile(r'^https://.*/Case/$'),
            body='{}',
            status=http.OK
        )

        sf_type = _create_sf_type()
        result = sf_type.create(
            data={'some': 'data'},
            headers={'Sforce-Auto-Assign': 'FALSE'}
        )

        request_headers = responses.calls[0].request.headers
        additional_request_header = request_headers['Sforce-Auto-Assign']
        self.assertEqual(additional_request_header, 'FALSE')
        self.assertEqual(result, {})

    @responses.activate
    def test_create_without_additional_request_headers(self):
        """Ensure create requests without additional headers"""
        responses.add(
            responses.POST,
            re.compile(r'^https://.*/Case/$'),
            body='{}',
            status=http.OK
        )

        sf_type = _create_sf_type()
        result = sf_type.create(data={'some': 'data'})

        self.assertEqual(result, {})

    @responses.activate
    def test_update_with_additional_request_headers(self):
        """Ensure custom headers are used for updates"""
        responses.add(
            responses.PATCH,
            re.compile(r'^https://.*/Case/some-case-id$'),
            body='{}',
            status=http.OK
        )

        sf_type = _create_sf_type()
        result = sf_type.update(
            record_id='some-case-id',
            data={'some': 'data'},
            headers={'Sforce-Auto-Assign': 'FALSE'}
        )

        request_headers = responses.calls[0].request.headers
        additional_request_header = request_headers['Sforce-Auto-Assign']
        self.assertEqual(additional_request_header, 'FALSE')
        self.assertEqual(result, http.OK)

    @responses.activate
    def test_update_without_additional_request_headers(self):
        """Ensure updates work without custom headers"""
        responses.add(
            responses.PATCH,
            re.compile(r'^https://.*/Case/some-case-id$'),
            body='{}',
            status=http.OK
        )

        sf_type = _create_sf_type()
        result = sf_type.update(
            record_id='some-case-id',
            data={'some': 'data'}
        )

        self.assertEqual(result, http.OK)

    @responses.activate
    def test_upsert_with_additional_request_headers(self):
        """Ensure custom headers are used for upserts"""
        responses.add(
            responses.PATCH,
            re.compile(r'^https://.*/Case/some-case-id$'),
            body='{}',
            status=http.OK
        )

        sf_type = _create_sf_type()
        result = sf_type.upsert(
            record_id='some-case-id',
            data={'some': 'data'},
            headers={'Sforce-Auto-Assign': 'FALSE'}
        )

        request_headers = responses.calls[0].request.headers
        additional_request_header = request_headers['Sforce-Auto-Assign']
        self.assertEqual(additional_request_header, 'FALSE')
        self.assertEqual(result, http.OK)

    @responses.activate
    def test_upsert_without_additional_request_headers(self):
        """Ensure upserts work without custom headers"""
        responses.add(
            responses.PATCH,
            re.compile(r'^https://.*/Case/some-case-id$'),
            body='{}',
            status=http.OK
        )

        sf_type = _create_sf_type()
        result = sf_type.upsert(
            record_id='some-case-id',
            data={'some': 'data'}
        )

        self.assertEqual(result, http.OK)

    @responses.activate
    def test_delete_with_additional_request_headers(self):
        """Ensure custom headers are used for deletes"""
        responses.add(
            responses.DELETE,
            re.compile(r'^https://.*/Case/some-case-id$'),
            body='{}',
            status=http.OK
        )

        sf_type = _create_sf_type()
        result = sf_type.delete(
            record_id='some-case-id',
            headers={'Sforce-Auto-Assign': 'FALSE'}
        )

        request_headers = responses.calls[0].request.headers
        additional_request_header = request_headers['Sforce-Auto-Assign']
        self.assertEqual(additional_request_header, 'FALSE')
        self.assertEqual(result, http.OK)

    @responses.activate
    def test_delete_without_additional_request_headers(self):
        """Ensure deletes work without custom headers"""
        responses.add(
            responses.DELETE,
            re.compile(r'^https://.*/Case/some-case-id$'),
            body='{}',
            status=http.OK
        )

        sf_type = _create_sf_type()
        result = sf_type.delete(record_id='some-case-id')

        self.assertEqual(result, http.OK)

    @responses.activate
    def test_deleted_with_additional_request_headers(self):
        """Ensure custom headers are used for deleted"""
        responses.add(
            responses.GET,
            re.compile(r'^https://.*/Case/deleted/\?start=.+&end=.+$'),
            body='{}',
            status=http.OK
        )

        sf_type = _create_sf_type()
        result = sf_type.deleted(
            start=datetime.now(), end=datetime.now(),
            headers={'Sforce-Auto-Assign': 'FALSE'}
        )

        request_headers = responses.calls[0].request.headers
        additional_request_header = request_headers['Sforce-Auto-Assign']
        self.assertEqual(additional_request_header, 'FALSE')
        self.assertEqual(result, {})

    @responses.activate
    def test_deleted_without_additional_request_headers(self):
        """Ensure deleted works without custom headers"""
        responses.add(
            responses.GET,
            re.compile(r'^https://.*/Case/deleted/\?start=.+&end=.+$'),
            body='{}',
            status=http.OK
        )

        sf_type = _create_sf_type()
        result = sf_type.deleted(
            start=datetime.now(), end=datetime.now())

        self.assertEqual(result, {})

    @responses.activate
    def test_updated_with_additional_request_headers(self):
        """Ensure custom headers are used for updated"""
        responses.add(
            responses.GET,
            re.compile(r'^https://.*/Case/updated/\?start=.+&end=.+$'),
            body='{}',
            status=http.OK
        )

        sf_type = _create_sf_type()
        result = sf_type.updated(
            start=datetime.now(), end=datetime.now(),
            headers={'Sforce-Auto-Assign': 'FALSE'}
        )

        request_headers = responses.calls[0].request.headers
        additional_request_header = request_headers['Sforce-Auto-Assign']
        self.assertEqual(additional_request_header, 'FALSE')
        self.assertEqual(result, {})

    @responses.activate
    def test_updated_without_additional_request_headers(self):
        """Ensure updated works without custom headers"""
        responses.add(
            responses.GET,
            re.compile(r'^https://.*/Case/updated/\?start=.+&end=.+$'),
            body='{}',
            status=http.OK
        )

        sf_type = _create_sf_type()
        result = sf_type.updated(
            start=datetime.now(), end=datetime.now())

        self.assertEqual(result, {})


class TestSalesforce(unittest.TestCase):
    """Tests for the Salesforce instance"""
    def setUp(self):
        """Setup the SalesforceLogin tests"""
        request_patcher = patch('simple_salesforce.api.requests')
        self.mockrequest = request_patcher.start()
        self.addCleanup(request_patcher.stop)

    @responses.activate
    def test_custom_session_success(self):
        """Ensure custom session is used"""
        responses.add(
            responses.POST,
            re.compile(r'^https://.*$'),
            body=tests.LOGIN_RESPONSE_SUCCESS,
            status=http.OK
        )
        session_state = {
            'called': False,
        }

        # pylint: disable=unused-argument,missing-docstring
        def on_response(*args, **kwargs):
            session_state['called'] = True

        session = requests.Session()
        session.hooks = {
            'response': on_response,
        }
        client = Salesforce(
            session=session,
            username='foo@bar.com',
            password='password',
            security_token='token')

        self.assertEqual(tests.SESSION_ID, client.session_id)
        self.assertEqual(session, client.session)

    @responses.activate
    def test_custom_version_success(self):
        """Test custom version"""
        responses.add(
            responses.POST,
            re.compile(r'^https://.*$'),
            body=tests.LOGIN_RESPONSE_SUCCESS,
            status=http.OK
        )

        # Use an invalid version that is guaranteed to never be used
        expected_version = '4.2'
        client = Salesforce(
            session=requests.Session(), username='foo@bar.com',
            password='password', security_token='token',
            version=expected_version)

        self.assertEqual(
            client.base_url.split('/')[-2], 'v%s' % expected_version)

    def test_shared_session_to_sftype(self):
        """Test Salesforce and SFType instances share default `Session`"""
        client = Salesforce(session_id=tests.SESSION_ID,
                            instance_url=tests.SERVER_URL)

        self.assertIs(client.session, client.Contact.session)

    def test_shared_custom_session_to_sftype(self):
        """Test Salesforce and SFType instances share custom `Session`"""
        session = requests.Session()
        client = Salesforce(session_id=tests.SESSION_ID,
                            instance_url=tests.SERVER_URL,
                            session=session)

        self.assertIs(session, client.session)
        self.assertIs(session, client.Contact.session)

    def test_proxies_inherited_default(self):
        """Test Salesforce and SFType use same proxies"""
        session = requests.Session()
        client = Salesforce(session_id=tests.SESSION_ID,
                            instance_url=tests.SERVER_URL,
                            session=session)

        self.assertIs(session.proxies, client.session.proxies)
        self.assertIs(session.proxies, client.Contact.session.proxies)

    def test_proxies_inherited_set_on_session(self):
        """Test Salesforce and SFType use same custom proxies"""
        session = requests.Session()
        session.proxies = tests.PROXIES
        client = Salesforce(session_id=tests.SESSION_ID,
                            instance_url=tests.SERVER_URL,
                            session=session)
        self.assertIs(tests.PROXIES, client.session.proxies)
        self.assertIs(tests.PROXIES, client.Contact.session.proxies)

    def test_proxies_ignored(self):
        """Test overridden proxies are ignored"""
        session = requests.Session()
        session.proxies = tests.PROXIES

        with patch('simple_salesforce.api.logger.warning') as mock_log:
            client = Salesforce(session_id=tests.SESSION_ID,
                instance_url=tests.SERVER_URL, session=session, proxies={})
            self.assertIn('ignoring proxies', mock_log.call_args[0][0])
            self.assertIs(tests.PROXIES, client.session.proxies)

    @responses.activate
    def test_api_usage_simple(self):
        """Make sure a header response is recorded"""
        responses.add(
            responses.GET,
            re.compile(r'^https://.*$'),
            body='{"example": 1}',
            adding_headers={"Sforce-Limit-Info": "api-usage=18/5000"},
            status=http.OK
        )

        client = Salesforce.__new__(Salesforce)
        client.request = requests.Session()
        client.headers = {}
        client.base_url = 'https://localhost'
        client.query('q')

        self.assertDictEqual(client.api_usage, {'api-usage': Usage(18, 5000)})

    @responses.activate
    def test_api_usage_per_app(self):
        """Make sure a header response is recorded"""

        pau = "api-usage=25/5000; per-app-api-usage=17/250(appName=sample-app)"
        responses.add(
            responses.GET,
            re.compile(r'^https://.*$'),
            body='{"example": 1}',
            adding_headers={"Sforce-Limit-Info": pau},
            status=http.OK
        )

        client = Salesforce.__new__(Salesforce)
        client.request = requests.Session()
        client.headers = {}
        client.base_url = 'https://localhost'
        client.query('q')

        self.assertDictEqual(client.api_usage,
                             {'api-usage': Usage(25, 5000),
                              'per-app-api-usage': PerAppUsage(17, 250,
                                                               'sample-app')})

    @responses.activate
<<<<<<< HEAD
    def test_query(self):
        """Test querying generates the expected request"""
        responses.add(
            responses.GET,
            re.compile(r'^https://.*/query/\?q=SELECT\+ID\+FROM\+Account$'),
            body='{}',
            status=http.OK)
        session = requests.Session()
        client = Salesforce(session_id=tests.SESSION_ID,
                            instance_url=tests.SERVER_URL,
                            session=session)

        result = client.query('SELECT ID FROM Account')
        self.assertEqual(result, {})

    @responses.activate
    def test_query_include_deleted(self):
        """Test querying for all records generates the expected request"""
        responses.add(
            responses.GET,
            re.compile(r'^https://.*/queryAll/\?q=SELECT\+ID\+FROM\+Account$'),
            body='{}',
            status=http.OK)
        session = requests.Session()
        client = Salesforce(session_id=tests.SESSION_ID,
                            instance_url=tests.SERVER_URL,
                            session=session)

        result = client.query('SELECT ID FROM Account', include_deleted=True)
        self.assertEqual(result, {})

    @responses.activate
    def test_query_more_id_not_url(self):
        """
        Test fetching additional results by ID generates the expected request
        """
        responses.add(
            responses.GET,
            re.compile(r'^https://.*/query/next-records-id$'),
            body='{}',
            status=http.OK)
        session = requests.Session()
        client = Salesforce(session_id=tests.SESSION_ID,
                            instance_url=tests.SERVER_URL,
                            session=session)

        result = client.query_more('next-records-id', identifier_is_url=False)
        self.assertEqual(result, {})

    @responses.activate
    def test_query_more_id_not_url_include_deleted(self):
        """
        Test fetching additional results by ID generates the expected request
        """
        responses.add(
            responses.GET,
            re.compile(r'^https://.*/queryAll/next-records-id$'),
            body='{}',
            status=http.OK)
        session = requests.Session()
        client = Salesforce(session_id=tests.SESSION_ID,
                            instance_url=tests.SERVER_URL,
                            session=session)

        result = client.query_more(
            'next-records-id', identifier_is_url=False, include_deleted=True)
        self.assertEqual(result, {})

    @responses.activate
    def test_query_all(self):
        """
        Test that we query and fetch additional result sets automatically.
        """
        responses.add(
            responses.GET,
            re.compile(r'^https://.*/query/\?q=SELECT\+ID\+FROM\+Account$'),
            body='{"records": [{"ID": "1"}], "done": false, "nextRecordsUrl": '
                 '"https://example.com/query/next-records-id"}',
            status=http.OK)
        responses.add(
            responses.GET,
            re.compile(r'^https://.*/query/next-records-id$'),
            body='{"records": [{"ID": "2"}], "done": true}',
            status=http.OK)
        session = requests.Session()
        client = Salesforce(session_id=tests.SESSION_ID,
                            instance_url=tests.SERVER_URL,
                            session=session)

        result = client.query_all('SELECT ID FROM Account')
        self.assertEqual(
            result,
            OrderedDict([(u'records', [
                OrderedDict([(u'ID', u'1')]),
                OrderedDict([(u'ID', u'2')])
            ]), (u'done', True)]))

    @responses.activate
    def test_query_all_include_deleted(self):
        """
        Test that we query all and fetch additional result sets automatically.
        """
        responses.add(
            responses.GET,
            re.compile(r'^https://.*/queryAll/\?q=SELECT\+ID\+FROM\+Account$'),
            body='{"records": [{"ID": "1"}], "done": false, "nextRecordsUrl": '
                 '"https://example.com/queryAll/next-records-id"}',
            status=http.OK)
        responses.add(
            responses.GET,
            re.compile(r'^https://.*/queryAll/next-records-id$'),
            body='{"records": [{"ID": "2"}], "done": true}',
            status=http.OK)
        session = requests.Session()
        client = Salesforce(session_id=tests.SESSION_ID,
                            instance_url=tests.SERVER_URL,
                            session=session)

        result = client.query_all('SELECT ID FROM Account',
                                  include_deleted=True)
        self.assertEqual(
            result,
            OrderedDict([(u'records', [
                OrderedDict([(u'ID', u'1')]),
                OrderedDict([(u'ID', u'2')])
            ]), (u'done', True)]))
=======
    def test_api_limits(self):
        """Test method for getting Salesforce organization limits"""

        responses.add(
            responses.GET,
            re.compile(r'^https://.*/limits/$'),
            json=tests.ORGANIZATION_LIMITS_RESPONSE,
            status=http.OK
        )

        client = Salesforce.__new__(Salesforce)
        client.session = requests.Session()
        client.headers = {}
        client.base_url = "https://localhost/"

        self.assertEqual(client.limits(), tests.ORGANIZATION_LIMITS_RESPONSE)
>>>>>>> d4bee68d
<|MERGE_RESOLUTION|>--- conflicted
+++ resolved
@@ -610,7 +610,6 @@
                                                                'sample-app')})
 
     @responses.activate
-<<<<<<< HEAD
     def test_query(self):
         """Test querying generates the expected request"""
         responses.add(
@@ -737,7 +736,7 @@
                 OrderedDict([(u'ID', u'1')]),
                 OrderedDict([(u'ID', u'2')])
             ]), (u'done', True)]))
-=======
+
     def test_api_limits(self):
         """Test method for getting Salesforce organization limits"""
 
@@ -753,5 +752,4 @@
         client.headers = {}
         client.base_url = "https://localhost/"
 
-        self.assertEqual(client.limits(), tests.ORGANIZATION_LIMITS_RESPONSE)
->>>>>>> d4bee68d
+        self.assertEqual(client.limits(), tests.ORGANIZATION_LIMITS_RESPONSE)