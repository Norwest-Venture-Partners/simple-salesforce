--- conflicted
+++ resolved
@@ -69,14 +69,8 @@
 
         """
 
-<<<<<<< HEAD
-        # Determine if the user passed in the optional version and/or sandbox
-        # kwargs
-        self.sf_version = sf_version
-=======
         # Determine if the user passed in the optional version and/or sandbox kwargs
         self.sf_version = version
->>>>>>> 6b1bd08a
         self.sandbox = sandbox
         self.proxies = proxies
 
